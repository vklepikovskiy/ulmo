"""
    pyhis.waterml
    ~~~~~~~

    Extract data from waterml
"""
from datetime import datetime
import logging
import warnings

import numpy as np
import pandas

import pyhis

LOG_FORMAT = '%(message)s'
logging.basicConfig(format=LOG_FORMAT, level=logging.INFO)
log = logging.getLogger(__name__)


#------------------------------------------------------------------------------
# waterml functions
#------------------------------------------------------------------------------
def get_sites_for_source(source):
    """
    return a sites dict for for a given source.  The source can be
    either a string representing the url or a pyhis.Source object
    """

    log.info('making GetSites query...')
    get_sites_response = source.suds_client.service.GetSites('')

    log.info('processing %s sites...' % len(get_sites_response.site))
    site_list = [_site_from_wml_siteInfo(site, source)
                 for site in get_sites_response.site]


    return dict([(site.code, site) for site in site_list])


def get_timeseries_list_for_site(site):
    """
    returns a list of pyhis.TimeSeries objects for a given site and
    variable_code
    """
    series_response_list = site.site_info.site[0].seriesCatalog[0].series
    timeseries_list = [_timeseries_from_wml_series(series, site)
                       for series in series_response_list]
    return timeseries_list


def get_series_and_quantity_for_timeseries(timeseries):
    """returns a tuple where the first element is a pandas.Series
    containing the timeseries data for the timeseries and the second
    element is the python quantity that corresponds the unit for the
    variable. Takes a suds WaterML TimeSeriesResponseType object.
    """
    suds_client = timeseries.site.source.suds_client
    log.info('making timeseries request for "%s:%s:%s"...' %
                (timeseries.site.network, timeseries.site.code,
                 timeseries.variable.code))
    timeseries_response = suds_client.service.GetValuesObject(
        '%s:%s' % (timeseries.site.network, timeseries.site.code),
        '%s:%s' % (timeseries.variable.vocabulary, timeseries.variable.code),
        timeseries.begin_datetime.strftime('%Y-%m-%d'),
        timeseries.end_datetime.strftime('%Y-%m-%d'))

<<<<<<< HEAD
    log.info('processing timeseries request for "%s:%s:%s"...' %
                (timeseries.site.network, timeseries.site.code,
                 timeseries.variable.code))

    unit_code = timeseries_response.timeSeries.variable.units._unitsCode
=======
    try:
        unit_code = timeseries_response.timeSeries.variable.units._unitsCode
    except:
        unit_code = None

>>>>>>> 4cd1b830
    variable_code = timeseries_response.timeSeries.variable.variableCode[0].value

    # if unit code not in unit_quantities dict, then just use the value string
    try:
        quantity = pyhis.unit_quantities[unit_code]
    except KeyError:
        quantity = timeseries_response.timeSeries.variable.units.value
        warnings.warn("Unit conversion not available for %s: %s [%s]" %
                      (variable_code, quantity, unit_code))

    values = timeseries_response.timeSeries.values.value
    dates = np.array([value._dateTime for value in values])
    data = np.array([float(value.value) for value in values])

    if len(dates) != len(data):
        raise ValueError("Number of dates does not match number of "
                         "data points.")

    if len(dates) != len(np.unique(dates)):
        unique_dates, unique_date_indices = np.unique(dates, return_index=True)
        duplicate_date_indices = np.setdiff1d(np.arange(len(dates)),
                                              unique_date_indices)
        duplicate_dates = dates[duplicate_date_indices]
        warnings.warn("Duplicate data found for variable '%s', only "
                      "the first value will be used. Date(s): %s" %
                      (variable_code, str(duplicate_dates)))
        dates = unique_dates
        data = data[unique_date_indices]


    series = pandas.Series(data, index=dates)
    return series, quantity



#------------------------------------------------------------------------------
# progress bar decorator
#------------------------------------------------------------------------------
def update_progress_bar(func):
    def wrapper(*args, **kwargs):
        if current_progress_bar and not current_progress_bar.finished:
            current_progress_bar.update(current_progress_bar.currval+1)
        return func(*args, **kwargs)
    return wrapper


#------------------------------------------------------------------------------
# helper functions for parsing waterml responses into pyhis objects
#------------------------------------------------------------------------------
def _lat_long_from_geolocation(geolocation):
    """returns a tuple (lat, long) given a suds WaterML geolocation element"""
    if geolocation.geogLocation.__class__.__name__ == 'LatLonPointType':
        return (geolocation.geogLocation.latitude,
                geolocation.geogLocation.longitude)

    else:
        raise NotImplementedError(
            "Don't know how to convert location type: '%s'" %
            geolocation.geogLocation.__class__.__name__)


def _site_from_wml_siteInfo(site, source):
    """returns a PyHIS Site instance from a suds WaterML siteInfo element"""
    if len(site.siteInfo.siteCode) > 1:
        raise NotImplementedError(
            "Multiple site codes not currently supported")

    site_code = site.siteInfo.siteCode[0]
    geolocation = getattr(site.siteInfo, 'geoLocation', None)
    if geolocation:
        latitude, longitude = _lat_long_from_geolocation(geolocation)

    return pyhis.Site(
        name=site.siteInfo.siteName,
        code=site_code.value,
        id=getattr(site_code, '_siteID', None),
        network=site_code._network,
        latitude=latitude,
        longitude=longitude,
        source=source,
        use_cache=source._use_cache)


def _variable_from_wml_variableInfo(variable_info):
    """returns a PyHIS Variable instance from a suds WaterML variableInfo
    element"""
    if len(variable_info.variableCode) > 1:
        raise NotImplementedError(
            "Multiple variable codes not currently supported")
    try:
        id = variable_info.variableCode[0]._variableID
    except:
        id = None
        
    try:
        no_data_value = variable_info.NoDataValue
    except:
        no_data_value = None
        
    return pyhis.Variable(
        name=variable_info.variableName,
        code=variable_info.variableCode[0].value,
        id=id,
        vocabulary=variable_info.variableCode[0]._vocabulary,
        units=_units_from_wml_units(variable_info.units),
        no_data_value=no_data_value)


def _timeseries_from_wml_series(series, site):
    """returns a PyHIS series instance from a suds WaterML series element"""
    datetime_fmt = "%Y-%d-%m %H:%M:%S"
    try:
        method = series.Method.MethodDescription
    except:
        method = None

    try:
        quality_control_level = series.QualityControlLevel._QualityControlLevelID
    except:
        quality_control_level = None
        
    return pyhis.TimeSeries(
        variable=_variable_from_wml_variableInfo(series.variable),
        count=series.valueCount,
        method=method,
        quality_control_level=quality_control_level,
        begin_datetime=series.variableTimeInterval.beginDateTime,
        end_datetime=series.variableTimeInterval.endDateTime,
        site=site,
        use_cache=site._use_cache)


def _units_from_wml_units(units):
    """returns a PyHIS Units instance from a suds WaterML units element"""
    return pyhis.Units(
        name=units.value,
        abbreviation=units._unitsAbbreviation,
        code=units._unitsCode)<|MERGE_RESOLUTION|>--- conflicted
+++ resolved
@@ -65,19 +65,15 @@
         timeseries.begin_datetime.strftime('%Y-%m-%d'),
         timeseries.end_datetime.strftime('%Y-%m-%d'))
 
-<<<<<<< HEAD
     log.info('processing timeseries request for "%s:%s:%s"...' %
                 (timeseries.site.network, timeseries.site.code,
                  timeseries.variable.code))
 
-    unit_code = timeseries_response.timeSeries.variable.units._unitsCode
-=======
     try:
         unit_code = timeseries_response.timeSeries.variable.units._unitsCode
     except:
         unit_code = None
 
->>>>>>> 4cd1b830
     variable_code = timeseries_response.timeSeries.variable.variableCode[0].value
 
     # if unit code not in unit_quantities dict, then just use the value string
